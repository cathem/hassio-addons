"""Support to interact with a MopidyMusic Server."""
import asyncio
import logging
from functools import partial
import re
import time
from typing import Any

import urllib.parse as urlparse
from urllib.parse import parse_qs

from mopidyapi import MopidyAPI
from requests.exceptions import ConnectionError as reConnectionError
import voluptuous as vol

from homeassistant.components import media_source, spotify

from homeassistant.components.media_player import (
    PLATFORM_SCHEMA,
    BrowseMedia,
    MediaClass,
    MediaPlayerDeviceClass,
    MediaPlayerEntity,
    MediaPlayerEntityFeature,
    MediaPlayerState,
    MediaType,
    RepeatMode,
    async_process_play_media_url,
)

from homeassistant.components.media_player.errors import BrowseError
from homeassistant.config_entries import ConfigEntry
from homeassistant.const import (
    CONF_HOST,
    CONF_ID,
    CONF_NAME,
    CONF_PORT,
    STATE_UNAVAILABLE,
    STATE_UNKNOWN,
)
from homeassistant.core import HomeAssistant
from homeassistant.helpers import config_validation as cv, entity_platform
from homeassistant.helpers.entity_platform import AddEntitiesCallback
import homeassistant.util.dt as dt_util

from .const import (
    CACHE_ART,
    CACHE_TITLES,
    DEFAULT_NAME,
    DEFAULT_PORT,
    DOMAIN,
    ICON,
    SERVICE_RESTORE,
    SERVICE_SEARCH,
    SERVICE_SNAPSHOT,
    SERVICE_SET_CONSUME_MODE,
)

from .speaker import (
    MopidyMedia,
    MopidyLibrary,
    MopidySpeaker,
)

PLAYABLE_MEDIA_TYPES = [
    MediaType.ALBUM,
    MediaType.ARTIST,
    MediaType.EPISODE,
    MediaType.TRACK,
]

EXPANDABLE_MEDIA_TYPES = [
    MediaClass.ALBUM,
    MediaClass.ARTIST,
    MediaClass.COMPOSER,
    MediaClass.DIRECTORY,
    MediaClass.GENRE,
    MediaClass.MUSIC,
    MediaClass.PLAYLIST,
    MediaClass.PODCAST,
]

_LOGGER = logging.getLogger(__name__)

PLATFORM_SCHEMA = PLATFORM_SCHEMA.extend(
    {
        vol.Required(CONF_HOST): cv.string,
        vol.Optional(CONF_NAME, default=DEFAULT_NAME): cv.string,
        vol.Optional(CONF_PORT, default=DEFAULT_PORT): cv.port,
    }
)


def media_source_filter(item: BrowseMedia):
    """Filter media sources."""
    return item.media_content_type.startswith("audio/")


class MissingMediaInformation(BrowseError):
    """Missing media required information."""


async def async_setup_entry(
    hass: HomeAssistant,
    config_entry: ConfigEntry,
    async_add_entities: AddEntitiesCallback,
):
    """Set up the Mopidy platform."""
    device_uuid = config_entry.data[CONF_ID]
    device_name = config_entry.data[CONF_NAME]
    hostname = config_entry.data[CONF_HOST]
    port = config_entry.data[CONF_PORT]

    speaker = MopidySpeaker(hass, hostname, port)
    entity = MopidyMediaPlayerEntity(speaker, device_name, device_uuid)
    async_add_entities([entity])

    platform = entity_platform.async_get_current_platform()

    platform.async_register_entity_service(SERVICE_RESTORE, {}, "service_restore")
    platform.async_register_entity_service(
        SERVICE_SEARCH,
        {
            vol.Optional("exact"): cv.boolean,
            vol.Optional("keyword"): cv.string,
            vol.Optional("keyword_album"): cv.string,
            vol.Optional("keyword_artist"): cv.string,
            vol.Optional("keyword_genre"): cv.string,
            vol.Optional("keyword_track_name"): cv.string,
            vol.Optional("source"): cv.string,
        },
        "service_search",
    )
    platform.async_register_entity_service(SERVICE_SNAPSHOT, {}, "service_snapshot")
    platform.async_register_entity_service(
        SERVICE_SET_CONSUME_MODE,
        {vol.Required("consume_mode", default=False): cv.boolean},
        "service_set_consume_mode",
    )

# NOTE: Is this still needed?
async def async_setup_platform(
    hass: HomeAssistant,
    config: ConfigEntry,
    async_add_entities: AddEntitiesCallback,
    discover_info=None
):
    """Set up the Mopidy platform."""
    device_name = config.get(CONF_NAME)
    hostname = config.get(CONF_HOST)
    port = config.get(CONF_PORT)

    speaker = MopidySpeaker(hass, hostname, port)
    entity = MopidyMediaPlayerEntity(speaker, device_name)
    async_add_entities([entity], True)


class MopidyMediaPlayerEntity(MediaPlayerEntity):
    """Representation of the Mopidy server."""

    _attr_name = None
    _attr_media_content_type = MediaType.MUSIC
    _attr_device_class = MediaPlayerDeviceClass.SPEAKER

    _attr_consume_mode: bool | None = None
    speaker: MopidySpeaker | None = None

    def __init__(self, speaker, device_name, device_uuid=None) -> None:
        """Initialize the Mopidy device."""

        self.speaker = speaker
        self.speaker.entity = self
        self.device_name = device_name

        if device_uuid is None:
            self.device_uuid = re.sub(r"[._-]+", "_", self.device_hostname) + "_" + str(self.device_port)
        else:
            self.device_uuid = device_uuid

    async def async_play_media(
        self, media_type: MediaType | str, media_id: str, **kwargs: Any
    ) -> None:
        """Play provided media_id"""

        if media_source.is_media_source_id(media_id):
            if "youtube" in self.speaker.supported_uri_schemes:
                if (
                    uri.startswith("https://www.youtube.com/")
                    or uri.startswith("https://youtube.com/")
                    or uri.startswith("https://youtu.be/")
                ):
                    url_parsed = urlparse.urlparse(media_id)
                    query_parsed = parse_qs(url_parsed.query)
                    media_id = f"youtube:video:{query_parsed['v']}"

            elif "yt" in self.speaker.supported_uri_schemes:
                if (
                    uri.startswith("https://www.youtube.com/")
                    or uri.startswith("https://youtube.com/")
                    or uri.startswith("https://youtu.be/")
                ):
                    media_id = f"yt:{media_id}"

            media_type = MediaType.MUSIC
            media = await media_source.async_resolve_media(
                self.hass, media_id, self.entity_id
            )
            media_id = async_process_play_media_url(self.hass, media.url)

        if spotify.is_spotify_media_type(media_type):
            media_type = spotify.resolve_spotify_media_type(media_type)
            media_id = spotify.spotify_uri_from_media_browser_url(media_id)

        await self.hass.async_add_executor_job(
            partial(self.speaker.play_media , media_type, media_id, **kwargs)
        )

    def clear_playlist(self) -> None:
        """Clear players playlist."""
        self.speaker.clear_queue()

    def media_next_track(self) -> None:
        """Send next track command."""
        self.speaker.media_next_track()

    def media_pause(self) -> None:
        """Send pause command."""
        self.speaker.media_pause()

    def media_play(self) -> None:
        """Send play command."""
        self.speaker.media_play()

    def media_previous_track(self) -> None:
        """Send previous track command."""
        self.speaker.media_previous_track()

    def media_seek(self, position) -> None:
        """Send seek command."""
        self.speaker.media_seek(int(position * 1000))

    def media_stop(self) -> None:
        """Send stop command."""
        self.speaker.media_stop()

    def mute_volume(self, mute) -> None:
        """Mute the volume."""
        self.speaker.set_mute(mute)

    def select_source(self, source) -> None:
        """Select input source."""
        self.speaker.select_source(source)

    def service_restore(self) -> None:
        """Restore Mopidy Server snapshot."""
        self.speaker.restore_snapshot()

    def service_search(self, **kwargs) -> None:
        """Search the Mopidy Server media library."""
        query = {}
        if isinstance(kwargs.get("keyword"), str):
            query["any"] = [kwargs["keyword"].strip()]

        if isinstance(kwargs.get("keyword_album"), str):
            query["album"] = [kwargs["keyword_album"].strip()]

        if isinstance(kwargs.get("keyword_artist"), str):
            query["artist"] = [kwargs["keyword_artist"].strip()]

        if isinstance(kwargs.get("keyword_genre"), str):
            query["genre"] = [kwargs["keyword_genre"].strip()]

        if isinstance(kwargs.get("keyword_track_name"), str):
            query["track_name"] = [kwargs["keyword_track_name"].strip()]

        if len(query.keys()) == 0:
            return

        sources = []
        if isinstance(kwargs.get("source"), str):
            sources = kwargs["source"].split(",")

        self.speaker.queue_tracks(
            self.library.search_tracks(sources, query, kwargs.get("exact", False))
        )

    def service_set_consume_mode(self, **kwargs) -> None:
        """Set/Unset Consume mode"""
        self.speaker.set_consume_mode(kwargs.get("consume_mode", False))

    def service_snapshot(self) -> None:
        """Make a snapshot of Mopidy Server."""
        self.speaker.take_snapshot()

    def set_repeat(self, repeat) -> None:
        """Set repeat mode."""
        self.speaker.set_repeat_mode(repeat)

    def set_shuffle(self, shuffle) -> None:
        """Enable/disable shuffle mode."""
        self.speaker.set_shuffle(shuffle)

    def set_volume_level(self, volume) -> None:
        """Set volume level, range 0..1."""
        self.speaker.set_volume(int(volume * 100))

    def volume_down(self) -> None:
        """Turn volume down for media player."""
        self.speaker.volume_down()

    def volume_up(self) -> None:
        """Turn volume up for media player."""
        self.speaker.volume_up()

    @property
    def _attr_is_volume_muted(self):
        if self.speaker is None:
            return None
        else:
            return self.speaker.is_muted

    @property
    def _attr_media_album_artist(self):
        if self.media is None:
            return None
        else:
            return self.media.album_artist

    @property
    def _attr_media_album_name(self):
        if self.media is None:
            return None
        else:
            return self.media.album_name

    @property
    def _attr_media_artist(self):
        if self.media is None:
            return None
        else:
            return self.media.artist

    @property
    def _attr_media_content_id(self):
        if self.media is None:
            return None
        else:
            return self.media.uri

    @property
    def _attr_media_duration(self):
        if self.media is None:
            return None
        else:
            return self.media.duration

    @property
    def _attr_media_image_url(self):
        if self.media is None:
            return None
        else:
            return self.media.image_url

    @property
    def _attr_media_image_remotely_accessible(self):
        if self.media is None:
            return None
        else:
            return self.media.image_remotely_accessible

    @property
    def _attr_media_playlist(self):
        if self.media is None:
            return None
        else:
            return self.media.playlist_name

<<<<<<< HEAD
    @property
    def _attr_media_position(self):
        if self.media is None:
            return None
        else:
            return self.media.position

    @property
    def _attr_media_position_updated_at(self):
        if self.media is None:
            return None
        else:
            return self.media.position_updated_at
=======
        if media_source.is_media_source_id(media_id):
            if "youtube" in self.speaker.supported_uri_schemes:
                if (
                    media_id.startswith("https://www.youtube.com/")
                    or media_id.startswith("https://youtube.com/")
                    or media_id.startswith("https://youtu.be/")
                ):
                    url_parsed = urlparse.urlparse(media_id)
                    query_parsed = parse_qs(url_parsed.query)
                    media_id = f"youtube:video:{query_parsed['v']}"

            elif "yt" in self.speaker.supported_uri_schemes:
                if (
                    media_id.startswith("https://www.youtube.com/")
                    or media_id.startswith("https://youtube.com/")
                    or media_id.startswith("https://youtu.be/")
                ):
                    media_id = f"yt:{media_id}"
>>>>>>> 9e42b012

    @property
    def _attr_media_title(self):
        if self.media is None:
            return None
        else:
            return self.media.title

    @property
    def _attr_media_track(self):
        if self.media is None:
            return None
        else:
            return self.media.track_number

    @property
    def _attr_repeat(self):
        if self.speaker is None:
            return None
        else:
            return self.speaker.repeat

    @property
    def _attr_source_list(self):
        if self.speaker is None:
            return None
        else:
            return self.speaker.source_list

    @property
    def _attr_shuffle(self):
        if self.speaker is None:
            return None
        else:
            return self.speaker.is_shuffled

    @property
    def _attr_supported_features(self):
        if self.speaker is None:
            return None
        else:
            return self.speaker.features

    @property
    def _attr_state(self):
        if self.speaker is None:
            return None
        else:
            return self.speaker.state

    @property
    def _attr_volume_level(self):
        if self.speaker is None:
            return None
        elif self.speaker.volume_level is None:
            return None
        else:
            return float(self.speaker.volume_level/100)

    @property
    def available(self) -> bool:
        """Return True if entity is available."""
        return self.speaker.is_available

    @property
    def device_info(self) -> dict[str, Any]:
        """Return device information about this entity."""
        return {
            "identifiers": {(DOMAIN, self.device_name)},
            "manufacturer": "Mopidy",
            "model": f"Mopidy server {self.speaker.software_version}",
            "name": self.device_name,
            "sw_version": self.speaker.software_version,
        }

    @property
    def extra_state_attributes(self) -> dict[str, Any]:
        """Return entity specific state attributes"""
        attributes: dict[str, Any] = {}

        if self.speaker.queue_position is not None:
            attributes["queue_position"] = self.speaker.queue_position

        if self.speaker.queue_size is not None:
            attributes["queue_size"] = self.speaker.queue_size

        if self.speaker.consume_mode is not None:
            attributes["consume_mode"] = self.speaker.consume_mode

        if self.media.extension is not None:
            attributes["mopidy_extension"] = self.media.extension

        if self.speaker.snapshot_taken_at is not None:
            attributes["snapshot_taken_at"] = self.speaker.snapshot_taken_at

        return attributes

    @property
    def icon(self) -> str:
        """Return the icon."""
        return ICON

    @property
    def library(self) -> MopidyLibrary:
        """Return the library object from the speaker"""
        return self.speaker.library

    @property
    def media(self) -> MopidyMedia:
        """Return the media object from the speaker"""
        return self.speaker.media

    @property
    def name(self) -> str:
        """Return the name of the entity."""
        return self.device_name

    @property
    def unique_id(self) -> str:
        """Return the unique id for the entity."""
        return self.device_uuid

    def update(self) -> None:
        """Get the latest data and update the state."""

        self.speaker.update()

        if self._attr_state is None:
            _LOGGER.error(f"{self.entity_id} is unavailable")
            return

        if False:
            _LOGGER.debug("is_volume_muted: %s", self._attr_is_volume_muted)
            _LOGGER.debug("repeat: %s", self._attr_repeat)
            _LOGGER.debug("shuffle: %s", self._attr_shuffle)
            _LOGGER.debug("source_list: %s", self._attr_source_list)
            _LOGGER.debug("supported_features: %s", self._attr_supported_features)
            _LOGGER.debug("volume_level: %s", self._attr_volume_level)
            _LOGGER.debug("media_artist: %s", self._attr_media_artist)
            _LOGGER.debug("media_album_artist: %s", self._attr_media_album_artist)
            _LOGGER.debug("media_album_name: %s", self._attr_media_album_name)
            _LOGGER.debug("media_content_id: %s", self._attr_media_content_id)
            _LOGGER.debug("media_duration: %s", self._attr_media_duration)
            _LOGGER.debug("media_image_url: %s", self._attr_media_image_url)
            _LOGGER.debug("media_playlist: %s", self._attr_media_playlist)
            _LOGGER.debug("media_position: %s", self._attr_media_position)
            _LOGGER.debug(
                "media_position_updated_at: %s",
                self._attr_media_position_updated_at
            )
            _LOGGER.debug("media_title: %s", self._attr_media_title)
            _LOGGER.debug("media_track: %s", self._attr_media_track)

            _LOGGER.debug("state: %s", self._attr_state)
            _LOGGER.debug(
                "image_remotely_accessible: %s",
                self._attr_media_image_remotely_accessible
            )
            _LOGGER.debug("track_list: %s", self.speaker.tracklist_uris)
            _LOGGER.debug("track_list_index: %s", self.speaker.queue_position)
            _LOGGER.debug("self.speaker.api.wsclient.wsthread.is_alive(): %s", self.speaker.api.wsclient.wsthread.is_alive())

    async def async_browse_media(
        self,
        media_content_type=None,
        media_content_id=None,
    ) -> None:

        if media_content_id is None:
            return await self.root_payload()

        if media_source.is_media_source_id(media_content_id):
            return await media_source.async_browse_media(
                self.hass, media_content_id, content_filter=media_source_filter
            )

        if spotify.is_spotify_media_type(media_content_type):
            return await spotify.async_browse_media(
                self.hass, media_content_type, media_content_id, can_play_artist=False
            )

        return await self.hass.async_add_executor_job(
            self._media_library_payload,
            {
                "media_content_type": media_content_type,
                "media_content_id": media_content_id,
            },
        )

    async def root_payload(self) -> dict[str, Any]:
        """Return root payload for Mopidy."""
        children = [
            BrowseMedia(
                title="Mopidy",
                media_class=MediaClass.APP,
                media_content_id="library",
                media_content_type="library",
                can_play=False,
                can_expand=True,
                thumbnail="https://brands.home-assistant.io/_/mopidy/logo.png",
            )
        ]

        # If we have spotify both in mopidy and HA, show the HA component
        lib = await self.hass.async_add_executor_job(self.library.browse, None)
        for item in lib:
            if getattr(item, "uri") == "spotify:directory" and "spotify" in self.hass.config.components:
                result = await spotify.async_browse_media(self.hass, None, None)
                children.extend(result.children)
                break

        try:
            item = await media_source.async_browse_media(
                self.hass, None, content_filter=media_source_filter
            )
            # If domain is None, it's overview of available sources
            if item.domain is None:
                children.extend(item.children)
            else:
                children.append(item)
        except media_source.BrowseError:
            pass

        if len(children) == 1:
            return await self.async_browse_media(
                children[0].media_content_type,
                children[0].media_content_id,
            )

        return BrowseMedia(
            title="Mopidy",
            media_class=MediaClass.DIRECTORY,
            media_content_id="",
            media_content_type="root",
            can_play=False,
            can_expand=True,
            children=children,
        )

    def _media_library_payload(self, payload):
        """Create response payload to describe contents of a specific library."""
        _image_uris = []

        if (
            payload.get("media_content_type") is None
            or payload.get("media_content_id") is None
        ):
            _LOGGER.error("Missing type or uri for media item payload: %s", payload)
            raise MissingMediaInformation

        library_info, mopidy_info = get_media_info(payload)
        if mopidy_info["art_uri"] != "library":
            if mopidy_info["art_uri"] not in CACHE_ART:
                _image_uris.append(mopidy_info["art_uri"])

        library_children = {}
        for path in self.library.browse(mopidy_info["browsepath"]):
            library_children[getattr(path, "uri")] = dict(
                zip(
                    ("library_info", "mopidy_info"),
                    get_media_info(
                        {
                            "media_content_type": getattr(path, "type", "directory"),
                            "media_content_id": getattr(path, "uri"),
                            "name": getattr(path, "name", "unknown"),
                        }
                    ),
                )
            )
            if (
                library_children[getattr(path, "uri")]["mopidy_info"] is not None
                and library_children[getattr(path, "uri")]["mopidy_info"]["art_uri"]
                not in CACHE_ART
            ):
                _image_uris.append(
                    library_children[getattr(path, "uri")]["mopidy_info"]["art_uri"]
                )

        if mopidy_info["source"] == "spotify":
            # Spotify thumbnail lookup is throttled
            pagesize = 10
        else:
            pagesize = 1000
        uri_sets = [
            _image_uris[r * pagesize : (r + 1) * pagesize]
            for r in range((len(_image_uris) + pagesize - 1) // pagesize)
        ]

        for uri_set in uri_sets:
            if len(uri_set) == 0:
                continue
            i = self.library.get_images(uri_set)
            for img_uri in i:
                if len(i[img_uri]) > 0:
                    CACHE_ART[img_uri] = self.media.expand_url(mopidy_info["source"], i[img_uri][0].uri)
                else:
                    CACHE_ART[img_uri] = None

        if (
            mopidy_info["art_uri"] in CACHE_ART
            and CACHE_ART[mopidy_info["art_uri"]] is not None
        ):
            library_info["thumbnail"] = CACHE_ART[mopidy_info["art_uri"]]

        for i in library_children:
            if (
                library_children[i]["mopidy_info"] is not None
                and library_children[i]["mopidy_info"]["art_uri"] in CACHE_ART
                and CACHE_ART[library_children[i]["mopidy_info"]["art_uri"]] is not None
            ):
                library_children[i]["library_info"]["thumbnail"] = CACHE_ART[
                    library_children[i]["mopidy_info"]["art_uri"]
                ]

        library_info["children"] = [
            BrowseMedia(**library_children[c]["library_info"])
            for c in library_children
            if library_children[c]["library_info"] is not None
        ]
        return BrowseMedia(**library_info)


def get_media_info(info):
    """Build Library object."""
    disabled_uris = ["local:directory?type=track"]
    if info["media_content_id"] in CACHE_TITLES:
        info["name"] = CACHE_TITLES[info["media_content_id"]]

    library_info = {
        "children": [],
        "media_class": info["media_content_type"],
        "media_content_id": info["media_content_id"],
        "media_content_type": info["media_content_type"],
        "title": info.get("name", "Unknown"),
        "can_play": info.get("media_content_type", MediaClass.DIRECTORY)
        in PLAYABLE_MEDIA_TYPES,
        "can_expand": info.get("media_content_type", MediaClass.DIRECTORY)
        in EXPANDABLE_MEDIA_TYPES,
    }
    mopidy_info = {
        "browsepath": info.get("media_content_id"),
        "art_uri": info.get("media_content_id"),
        "source": info.get("media_content_id").partition(":")[0],
    }

    source = info.get("media_content_id").partition(":")[0]
    uri = info.get("media_content_id").partition(":")[2]

    if info["media_content_id"] in disabled_uris:
        return None, None

    if info["media_content_id"] == "library":
        library_info.update(
            {
                "title": "Media Library",
                "can_expand": True,
            }
        )
        mopidy_info["browsepath"] = None

    if source == "local":
        media_info = {}
        for uri_info in uri.partition("?")[2].split("&"):
            if uri_info != "":
                media_info[uri_info.partition("=")[0]] = uri_info.partition("=")[2]
        if media_info.get("type") == "album":
            library_info["media_class"] = MediaClass.ALBUM
        elif media_info.get("type") == "artist":
            library_info["media_class"] = MediaClass.ARTIST
        elif media_info.get("type") == "genre":
            library_info["media_class"] = MediaClass.GENRE
        elif media_info.get("type") == "track":
            library_info["media_class"] = MediaClass.TRACK

        if media_info.get("album") is not None:
            mopidy_info["art_uri"] = media_info["album"]
            library_info["can_play"] = True
            library_info["media_class"] = MediaClass.ALBUM
        elif media_info.get("genre") is not None:
            library_info["media_class"] = MediaClass.GENRE

        if (
            media_info.get("role") is not None
            and media_info["role"] == "composer"
            or media_info.get("composer") is not None
        ):
            library_info["media_class"] = MediaClass.COMPOSER

    elif source == "spotify":
        if (
            "spotify:top:albums" in info["media_content_id"]
            or "spotify:your:albums" in info["media_content_id"]
        ):
            library_info["media_class"] = MediaClass.ALBUM
        elif "spotify:top:artists" in info["media_content_id"]:
            library_info["media_class"] = MediaClass.ARTIST
        elif (
            "spotify:top:tracks" in info["media_content_id"]
            or "spotify:your:tracks" in info["media_content_id"]
        ):
            library_info["media_class"] = MediaClass.TRACK
        elif "spotify:playlists" in info["media_content_id"]:
            library_info["media_class"] = MediaClass.PLAYLIST

    elif "podcast+" in source:
        library_info["media_class"] = MediaClass.PODCAST

    elif source == "tunein":
        media_info = library_info["media_content_id"].split(":")
        library_info["media_class"] = MediaClass.DIRECTORY

    CACHE_TITLES[info["media_content_id"]] = library_info["title"]
    return library_info, mopidy_info<|MERGE_RESOLUTION|>--- conflicted
+++ resolved
@@ -185,214 +185,6 @@
         if media_source.is_media_source_id(media_id):
             if "youtube" in self.speaker.supported_uri_schemes:
                 if (
-                    uri.startswith("https://www.youtube.com/")
-                    or uri.startswith("https://youtube.com/")
-                    or uri.startswith("https://youtu.be/")
-                ):
-                    url_parsed = urlparse.urlparse(media_id)
-                    query_parsed = parse_qs(url_parsed.query)
-                    media_id = f"youtube:video:{query_parsed['v']}"
-
-            elif "yt" in self.speaker.supported_uri_schemes:
-                if (
-                    uri.startswith("https://www.youtube.com/")
-                    or uri.startswith("https://youtube.com/")
-                    or uri.startswith("https://youtu.be/")
-                ):
-                    media_id = f"yt:{media_id}"
-
-            media_type = MediaType.MUSIC
-            media = await media_source.async_resolve_media(
-                self.hass, media_id, self.entity_id
-            )
-            media_id = async_process_play_media_url(self.hass, media.url)
-
-        if spotify.is_spotify_media_type(media_type):
-            media_type = spotify.resolve_spotify_media_type(media_type)
-            media_id = spotify.spotify_uri_from_media_browser_url(media_id)
-
-        await self.hass.async_add_executor_job(
-            partial(self.speaker.play_media , media_type, media_id, **kwargs)
-        )
-
-    def clear_playlist(self) -> None:
-        """Clear players playlist."""
-        self.speaker.clear_queue()
-
-    def media_next_track(self) -> None:
-        """Send next track command."""
-        self.speaker.media_next_track()
-
-    def media_pause(self) -> None:
-        """Send pause command."""
-        self.speaker.media_pause()
-
-    def media_play(self) -> None:
-        """Send play command."""
-        self.speaker.media_play()
-
-    def media_previous_track(self) -> None:
-        """Send previous track command."""
-        self.speaker.media_previous_track()
-
-    def media_seek(self, position) -> None:
-        """Send seek command."""
-        self.speaker.media_seek(int(position * 1000))
-
-    def media_stop(self) -> None:
-        """Send stop command."""
-        self.speaker.media_stop()
-
-    def mute_volume(self, mute) -> None:
-        """Mute the volume."""
-        self.speaker.set_mute(mute)
-
-    def select_source(self, source) -> None:
-        """Select input source."""
-        self.speaker.select_source(source)
-
-    def service_restore(self) -> None:
-        """Restore Mopidy Server snapshot."""
-        self.speaker.restore_snapshot()
-
-    def service_search(self, **kwargs) -> None:
-        """Search the Mopidy Server media library."""
-        query = {}
-        if isinstance(kwargs.get("keyword"), str):
-            query["any"] = [kwargs["keyword"].strip()]
-
-        if isinstance(kwargs.get("keyword_album"), str):
-            query["album"] = [kwargs["keyword_album"].strip()]
-
-        if isinstance(kwargs.get("keyword_artist"), str):
-            query["artist"] = [kwargs["keyword_artist"].strip()]
-
-        if isinstance(kwargs.get("keyword_genre"), str):
-            query["genre"] = [kwargs["keyword_genre"].strip()]
-
-        if isinstance(kwargs.get("keyword_track_name"), str):
-            query["track_name"] = [kwargs["keyword_track_name"].strip()]
-
-        if len(query.keys()) == 0:
-            return
-
-        sources = []
-        if isinstance(kwargs.get("source"), str):
-            sources = kwargs["source"].split(",")
-
-        self.speaker.queue_tracks(
-            self.library.search_tracks(sources, query, kwargs.get("exact", False))
-        )
-
-    def service_set_consume_mode(self, **kwargs) -> None:
-        """Set/Unset Consume mode"""
-        self.speaker.set_consume_mode(kwargs.get("consume_mode", False))
-
-    def service_snapshot(self) -> None:
-        """Make a snapshot of Mopidy Server."""
-        self.speaker.take_snapshot()
-
-    def set_repeat(self, repeat) -> None:
-        """Set repeat mode."""
-        self.speaker.set_repeat_mode(repeat)
-
-    def set_shuffle(self, shuffle) -> None:
-        """Enable/disable shuffle mode."""
-        self.speaker.set_shuffle(shuffle)
-
-    def set_volume_level(self, volume) -> None:
-        """Set volume level, range 0..1."""
-        self.speaker.set_volume(int(volume * 100))
-
-    def volume_down(self) -> None:
-        """Turn volume down for media player."""
-        self.speaker.volume_down()
-
-    def volume_up(self) -> None:
-        """Turn volume up for media player."""
-        self.speaker.volume_up()
-
-    @property
-    def _attr_is_volume_muted(self):
-        if self.speaker is None:
-            return None
-        else:
-            return self.speaker.is_muted
-
-    @property
-    def _attr_media_album_artist(self):
-        if self.media is None:
-            return None
-        else:
-            return self.media.album_artist
-
-    @property
-    def _attr_media_album_name(self):
-        if self.media is None:
-            return None
-        else:
-            return self.media.album_name
-
-    @property
-    def _attr_media_artist(self):
-        if self.media is None:
-            return None
-        else:
-            return self.media.artist
-
-    @property
-    def _attr_media_content_id(self):
-        if self.media is None:
-            return None
-        else:
-            return self.media.uri
-
-    @property
-    def _attr_media_duration(self):
-        if self.media is None:
-            return None
-        else:
-            return self.media.duration
-
-    @property
-    def _attr_media_image_url(self):
-        if self.media is None:
-            return None
-        else:
-            return self.media.image_url
-
-    @property
-    def _attr_media_image_remotely_accessible(self):
-        if self.media is None:
-            return None
-        else:
-            return self.media.image_remotely_accessible
-
-    @property
-    def _attr_media_playlist(self):
-        if self.media is None:
-            return None
-        else:
-            return self.media.playlist_name
-
-<<<<<<< HEAD
-    @property
-    def _attr_media_position(self):
-        if self.media is None:
-            return None
-        else:
-            return self.media.position
-
-    @property
-    def _attr_media_position_updated_at(self):
-        if self.media is None:
-            return None
-        else:
-            return self.media.position_updated_at
-=======
-        if media_source.is_media_source_id(media_id):
-            if "youtube" in self.speaker.supported_uri_schemes:
-                if (
                     media_id.startswith("https://www.youtube.com/")
                     or media_id.startswith("https://youtube.com/")
                     or media_id.startswith("https://youtu.be/")
@@ -408,7 +200,194 @@
                     or media_id.startswith("https://youtu.be/")
                 ):
                     media_id = f"yt:{media_id}"
->>>>>>> 9e42b012
+
+            media_type = MediaType.MUSIC
+            media = await media_source.async_resolve_media(
+                self.hass, media_id, self.entity_id
+            )
+            media_id = async_process_play_media_url(self.hass, media.url)
+
+        if spotify.is_spotify_media_type(media_type):
+            media_type = spotify.resolve_spotify_media_type(media_type)
+            media_id = spotify.spotify_uri_from_media_browser_url(media_id)
+
+        await self.hass.async_add_executor_job(
+            partial(self.speaker.play_media , media_type, media_id, **kwargs)
+        )
+
+    def clear_playlist(self) -> None:
+        """Clear players playlist."""
+        self.speaker.clear_queue()
+
+    def media_next_track(self) -> None:
+        """Send next track command."""
+        self.speaker.media_next_track()
+
+    def media_pause(self) -> None:
+        """Send pause command."""
+        self.speaker.media_pause()
+
+    def media_play(self) -> None:
+        """Send play command."""
+        self.speaker.media_play()
+
+    def media_previous_track(self) -> None:
+        """Send previous track command."""
+        self.speaker.media_previous_track()
+
+    def media_seek(self, position) -> None:
+        """Send seek command."""
+        self.speaker.media_seek(int(position * 1000))
+
+    def media_stop(self) -> None:
+        """Send stop command."""
+        self.speaker.media_stop()
+
+    def mute_volume(self, mute) -> None:
+        """Mute the volume."""
+        self.speaker.set_mute(mute)
+
+    def select_source(self, source) -> None:
+        """Select input source."""
+        self.speaker.select_source(source)
+
+    def service_restore(self) -> None:
+        """Restore Mopidy Server snapshot."""
+        self.speaker.restore_snapshot()
+
+    def service_search(self, **kwargs) -> None:
+        """Search the Mopidy Server media library."""
+        query = {}
+        if isinstance(kwargs.get("keyword"), str):
+            query["any"] = [kwargs["keyword"].strip()]
+
+        if isinstance(kwargs.get("keyword_album"), str):
+            query["album"] = [kwargs["keyword_album"].strip()]
+
+        if isinstance(kwargs.get("keyword_artist"), str):
+            query["artist"] = [kwargs["keyword_artist"].strip()]
+
+        if isinstance(kwargs.get("keyword_genre"), str):
+            query["genre"] = [kwargs["keyword_genre"].strip()]
+
+        if isinstance(kwargs.get("keyword_track_name"), str):
+            query["track_name"] = [kwargs["keyword_track_name"].strip()]
+
+        if len(query.keys()) == 0:
+            return
+
+        sources = []
+        if isinstance(kwargs.get("source"), str):
+            sources = kwargs["source"].split(",")
+
+        self.speaker.queue_tracks(
+            self.library.search_tracks(sources, query, kwargs.get("exact", False))
+        )
+
+    def service_set_consume_mode(self, **kwargs) -> None:
+        """Set/Unset Consume mode"""
+        self.speaker.set_consume_mode(kwargs.get("consume_mode", False))
+
+    def service_snapshot(self) -> None:
+        """Make a snapshot of Mopidy Server."""
+        self.speaker.take_snapshot()
+
+    def set_repeat(self, repeat) -> None:
+        """Set repeat mode."""
+        self.speaker.set_repeat_mode(repeat)
+
+    def set_shuffle(self, shuffle) -> None:
+        """Enable/disable shuffle mode."""
+        self.speaker.set_shuffle(shuffle)
+
+    def set_volume_level(self, volume) -> None:
+        """Set volume level, range 0..1."""
+        self.speaker.set_volume(int(volume * 100))
+
+    def volume_down(self) -> None:
+        """Turn volume down for media player."""
+        self.speaker.volume_down()
+
+    def volume_up(self) -> None:
+        """Turn volume up for media player."""
+        self.speaker.volume_up()
+
+    @property
+    def _attr_is_volume_muted(self):
+        if self.speaker is None:
+            return None
+        else:
+            return self.speaker.is_muted
+
+    @property
+    def _attr_media_album_artist(self):
+        if self.media is None:
+            return None
+        else:
+            return self.media.album_artist
+
+    @property
+    def _attr_media_album_name(self):
+        if self.media is None:
+            return None
+        else:
+            return self.media.album_name
+
+    @property
+    def _attr_media_artist(self):
+        if self.media is None:
+            return None
+        else:
+            return self.media.artist
+
+    @property
+    def _attr_media_content_id(self):
+        if self.media is None:
+            return None
+        else:
+            return self.media.uri
+
+    @property
+    def _attr_media_duration(self):
+        if self.media is None:
+            return None
+        else:
+            return self.media.duration
+
+    @property
+    def _attr_media_image_url(self):
+        if self.media is None:
+            return None
+        else:
+            return self.media.image_url
+
+    @property
+    def _attr_media_image_remotely_accessible(self):
+        if self.media is None:
+            return None
+        else:
+            return self.media.image_remotely_accessible
+
+    @property
+    def _attr_media_playlist(self):
+        if self.media is None:
+            return None
+        else:
+            return self.media.playlist_name
+
+    @property
+    def _attr_media_position(self):
+        if self.media is None:
+            return None
+        else:
+            return self.media.position
+
+    @property
+    def _attr_media_position_updated_at(self):
+        if self.media is None:
+            return None
+        else:
+            return self.media.position_updated_at
 
     @property
     def _attr_media_title(self):
